--- conflicted
+++ resolved
@@ -1,10 +1,6 @@
 [package]
 name = "mostro-core"
-<<<<<<< HEAD
-version = "0.6.29"
-=======
 version = "0.6.30"
->>>>>>> 40bdc253
 edition = "2021"
 license = "MIT"
 authors = ["Francisco Calderón <negrunch@grunch.dev>"]
