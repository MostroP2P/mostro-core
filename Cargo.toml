--- conflicted
+++ resolved
@@ -1,10 +1,6 @@
 [package]
 name = "mostro-core"
-<<<<<<< HEAD
 version = "0.6.25"
-=======
-version = "0.6.24"
->>>>>>> 9593a08f
 edition = "2021"
 license = "MIT"
 authors = ["Francisco Calderón <negrunch@grunch.dev>"]
@@ -38,12 +34,8 @@
 wasm-bindgen = { version = "0.2.92", optional = true }
 nostr-sdk = "0.38.0"
 bitcoin = "0.32.5"
-<<<<<<< HEAD
-bitcoin_hashes = "0.15.0"
+bitcoin_hashes = "0.16.0"
 rand = "0.8.5"
-=======
-bitcoin_hashes = "0.16.0"
->>>>>>> 9593a08f
 
 [features]
 default = ["wasm"]
