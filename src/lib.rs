--- conflicted
+++ resolved
@@ -188,13 +188,10 @@
             | Action::BuyerTookOrder
             | Action::WaitingBuyerInvoice
             | Action::AddInvoice
-<<<<<<< HEAD
-            | Action::VoteUser
-=======
             | Action::CooperativeCancelInitiatedByYou
             | Action::CooperativeCancelInitiatedByPeer
             | Action::CooperativeCancelAccepted
->>>>>>> f8663539
+            | Action::VoteUser
             | Action::CantDo => {
                 matches!(&self.content, Some(Content::TextMessage(_)))
             }
